--- conflicted
+++ resolved
@@ -9,31 +9,10 @@
 const APP_LOGO = "./assets/logo.png";
 const APP_LOGO_ALT = "DocuSift Logo";
 const BANK_NAME = "Namma Bank";
-<<<<<<< HEAD
-const AUTH_PAGE_DESCIPTION_USER = "Namma Bank welcomes you to DocuSift. Login to access your loan application OR submit a new application.";
-const AUTH_PAGE_DESCIPTION_ADMIN = "DocuSift - Simplified loan application management. Login to your admin account to manage users and applications. If you don't have access to create account for applicants, please contact your bank admin.";
-
-
-const proof_documents = {
-  "aadhaar": {
-    name: "Type: String, Name of the candidate",
-    date_of_birth: "Type: Date, Date of birth in DD-MM-YYYY format",
-    aadhaar_number: "Type: Number, A 12 digit number, May contain gaps but return as a single 12 digit number",
-    phone_number: "Type: Number, A 10 digit number, May contain gaps but return as a single 10 digit number"
-  },
-  "pan": {
-    name: "Type: String, Name of the candidate",
-    pan_number: "Type: mixed of Capital letter and number, May contain gaps but return as a single 10 digit number",
-    phone_number: "Type: Number, A 10 digit number, May contain gaps but return as a single 10 digit number",
-    date_of_birth: "Type: Date, Date of birth in DD-MM-YYYY format"
-  }
-}
-=======
 const AUTH_PAGE_DESCIPTION_USER =
   "Namma Bank welcomes you to DocuSift. Login to access your loan application OR submit a new application.";
 const AUTH_PAGE_DESCIPTION_ADMIN =
   "DocuSift - Simplified loan application management. Login to your admin account to manage users and applications. If you don't have access to create account for applicants, please contact your bank admin.";
->>>>>>> 556f344b
 
 const axiosInstance = axios.create({
   baseURL: BASE_URL,
